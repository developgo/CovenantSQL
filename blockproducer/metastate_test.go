--- conflicted
+++ resolved
@@ -619,7 +619,9 @@
 			So(err, ShouldBeNil)
 			err = txs[2].Sign(privKey3)
 			for i := range txs {
-				err = db.Update(ms.applyTransactionProcedure(txs[i]))
+				err = ms.apply(txs[i])
+				So(err, ShouldBeNil)
+				ms.commit()
 			}
 
 			Convey("When provider transaction is invalid", func() {
@@ -680,21 +682,15 @@
 				err = invalidCd4.Sign(privKey3)
 				So(err, ShouldBeNil)
 
-<<<<<<< HEAD
-				err = db.Update(ms.applyTransactionProcedure(&invalidPs))
-				So(errors.Cause(err), ShouldEqual, ErrInsufficientBalance)
-				err = db.Update(ms.applyTransactionProcedure(&invalidCd1))
-=======
 				err = ms.apply(&invalidPs)
 				So(errors.Cause(err), ShouldEqual, ErrInvalidSender)
 				err = ms.apply(&invalidCd1)
->>>>>>> 6ab477ea
 				So(errors.Cause(err), ShouldEqual, ErrInvalidSender)
 				err = ms.apply(&invalidCd2)
 				So(errors.Cause(err), ShouldEqual, ErrNoSuchMiner)
-				err = db.Update(ms.applyTransactionProcedure(&invalidCd3))
+				err = ms.apply(&invalidCd3)
 				So(errors.Cause(err), ShouldEqual, ErrInsufficientAdvancePayment)
-				err = db.Update(ms.applyTransactionProcedure(&invalidCd4))
+				err = ms.apply(&invalidCd4)
 				So(errors.Cause(err), ShouldEqual, ErrInvalidGasPrice)
 			})
 			Convey("When SQLChain create", func() {
@@ -737,36 +733,26 @@
 				err = cd2.Sign(privKey3)
 				So(err, ShouldBeNil)
 
-<<<<<<< HEAD
 				var b1, b2 uint64
 				b1, loaded = ms.loadAccountStableBalance(addr2)
-				So(loaded, ShouldBeTrue)
-				err = db.Update(ms.applyTransactionProcedure(&ps))
-				So(err, ShouldBeNil)
+				err = ms.apply(&ps)
+				So(err, ShouldBeNil)
+				ms.commit()
 				b2, loaded = ms.loadAccountStableBalance(addr2)
 				So(loaded, ShouldBeTrue)
 				So(b1-b2, ShouldEqual, conf.GConf.MinProviderDeposit)
-				err = db.Update(ms.applyTransactionProcedure(&cd2))
+				err = ms.apply(&cd2)
 				So(errors.Cause(err), ShouldEqual, ErrMinerUserNotMatch)
 				b1, loaded = ms.loadAccountStableBalance(addr1)
 				So(loaded, ShouldBeTrue)
-				err = db.Update(ms.applyTransactionProcedure(&cd1))
-				So(err, ShouldBeNil)
+				err = ms.apply(&cd1)
+				So(err, ShouldBeNil)
+				ms.commit()
 				b2, loaded = ms.loadAccountStableBalance(addr1)
 				So(loaded, ShouldBeTrue)
 				minAdvancePayment := uint64(cd2.GasPrice) * uint64(conf.GConf.QPS) *
 					uint64(conf.GConf.Period) * uint64(len(cd2.ResourceMeta.TargetMiners))
 				So(b1-b2, ShouldEqual, cd1.AdvancePayment+minAdvancePayment)
-=======
-				err = ms.apply(&ps)
-				So(err, ShouldBeNil)
-				ms.commit()
-				err = ms.apply(&cd2)
-				So(errors.Cause(err), ShouldEqual, ErrMinerUserNotMatch)
-				err = ms.apply(&cd1)
-				So(err, ShouldBeNil)
-				ms.commit()
->>>>>>> 6ab477ea
 				dbID := proto.FromAccountAndNonce(cd1.Owner, uint32(cd1.Nonce))
 				co, loaded = ms.loadSQLChainObject(*dbID)
 				So(loaded, ShouldBeTrue)
@@ -781,14 +767,9 @@
 						Nonce:          cd1.Nonce + 1,
 					},
 				}
-<<<<<<< HEAD
 				err = up.Sign(privKey1)
 				So(err, ShouldBeNil)
-				err = db.Update(ms.applyTransactionProcedure(&up))
-=======
-				up.Sign(privKey1)
 				err = ms.apply(&up)
->>>>>>> 6ab477ea
 				So(errors.Cause(err), ShouldEqual, ErrDatabaseNotFound)
 				up.Permission = 4
 				up.TargetSQLChain = dbAccount
