/*
 * Copyright 2018 The CovenantSQL Authors.
 *
 * Licensed under the Apache License, Version 2.0 (the "License");
 * you may not use this file except in compliance with the License.
 * You may obtain a copy of the License at
 *
 *     http://www.apache.org/licenses/LICENSE-2.0
 *
 * Unless required by applicable law or agreed to in writing, software
 * distributed under the License is distributed on an "AS IS" BASIS,
 * WITHOUT WARRANTIES OR CONDITIONS OF ANY KIND, either express or implied.
 * See the License for the specific language governing permissions and
 * limitations under the License.
 */

package blockproducer

import (
	"context"
	"fmt"
	"math"
	"os"
	"sync"
	"time"

	pi "github.com/CovenantSQL/CovenantSQL/blockproducer/interfaces"
	"github.com/CovenantSQL/CovenantSQL/chainbus"
	"github.com/CovenantSQL/CovenantSQL/conf"
	"github.com/CovenantSQL/CovenantSQL/crypto"
	"github.com/CovenantSQL/CovenantSQL/crypto/asymmetric"
	"github.com/CovenantSQL/CovenantSQL/crypto/hash"
	"github.com/CovenantSQL/CovenantSQL/crypto/kms"
	"github.com/CovenantSQL/CovenantSQL/merkle"
	"github.com/CovenantSQL/CovenantSQL/proto"
	"github.com/CovenantSQL/CovenantSQL/route"
	"github.com/CovenantSQL/CovenantSQL/rpc"
	"github.com/CovenantSQL/CovenantSQL/types"
	"github.com/CovenantSQL/CovenantSQL/utils/log"
	xi "github.com/CovenantSQL/CovenantSQL/xenomint/interfaces"
	"github.com/pkg/errors"
)

// Chain defines the main chain.
type Chain struct {
	// Routine controlling components
	ctx    context.Context
	cancel context.CancelFunc
	wg     *sync.WaitGroup
	// RPC components
	server *rpc.Server
	cl     *rpc.Caller
	// Other components
	st xi.Storage
	bs chainbus.Bus
	// Channels for incoming blocks and transactions
	pendingBlocks chan *types.BPBlock
	pendingTxs    chan pi.Transaction
	// The following fields are read-only in runtime
	address     proto.AccountAddress
	genesisTime time.Time
	period      time.Duration
	tick        time.Duration

	sync.RWMutex // protects following fields
	peers        *proto.Peers
	nodeID       proto.NodeID
	confirms     uint32
	serversNum   uint32
	locSvIndex   uint32
	nextHeight   uint32
	offset       time.Duration
	lastIrre     *blockNode
	immutable    *metaState
	headIndex    int
	headBranch   *branch
	branches     []*branch
	txPool       map[hash.Hash]pi.Transaction
}

// NewChain creates a new blockchain.
func NewChain(cfg *Config) (c *Chain, err error) {
	return NewChainWithContext(context.Background(), cfg)
}

// NewChainWithContext creates a new blockchain with context.
func NewChainWithContext(ctx context.Context, cfg *Config) (c *Chain, err error) {
	var (
		existed bool
		ok      bool
		ierr    error

		cld context.Context
		ccl context.CancelFunc
		l   = uint32(len(cfg.Peers.Servers))
		t   float64
		m   uint32

		st        xi.Storage
		irre      *blockNode
		heads     []*blockNode
		immutable *metaState
		txPool    map[hash.Hash]pi.Transaction

		branches  []*branch
		br, head  *branch
		headIndex int

		pubKey     *asymmetric.PublicKey
		addr       proto.AccountAddress
		locSvIndex int32

		bus = chainbus.New()
	)

	if fi, err := os.Stat(cfg.DataFile); err == nil && fi.Mode().IsRegular() {
		existed = true
	}

	// Open storage
	if st, ierr = openStorage(fmt.Sprintf("file:%s", cfg.DataFile)); ierr != nil {
		err = errors.Wrap(ierr, "failed to open storage")
		return
	}

	// Storage genesis
	if !existed {
		// TODO(leventeliu): reuse chain.replaceAndSwitchToBranch to construct initial state.
		var init = newMetaState()
		for _, v := range cfg.Genesis.Transactions {
			if ierr = init.apply(v); ierr != nil {
				err = errors.Wrap(ierr, "failed to initialize immutable state")
				return
			}
		}
		var sps []storageProcedure
		sps = append(sps, addBlock(0, cfg.Genesis))
		for k, v := range init.dirty.accounts {
			if v != nil {
				sps = append(sps, updateAccount(&v.Account))
			} else {
				sps = append(sps, deleteAccount(k))
			}
		}
		for k, v := range init.dirty.databases {
			if v != nil {
				sps = append(sps, updateShardChain(&v.SQLChainProfile))
			} else {
				sps = append(sps, deleteShardChain(k))
			}
		}
		for k, v := range init.dirty.provider {
			if v != nil {
				sps = append(sps, updateProvider(&v.ProviderProfile))
			} else {
				sps = append(sps, deleteProvider(k))
			}
		}
		sps = append(sps, updateIrreversible(cfg.Genesis.SignedHeader.BlockHash))
		if ierr = store(st, sps, nil); ierr != nil {
			err = errors.Wrap(ierr, "failed to initialize storage")
			return
		}
	}

	// Load from database and rebuild branches
	if irre, heads, immutable, txPool, ierr = loadDatabase(st); ierr != nil {
		err = errors.Wrap(ierr, "failed to load data from storage")
		return
	}
	for _, v := range heads {
		log.WithFields(log.Fields{
			"irre_hash":  irre.hash.Short(4),
			"irre_count": irre.count,
			"head_hash":  v.hash.Short(4),
			"head_count": v.count,
		}).Debug("checking head")
		if v.hasAncestor(irre) {
			if br, ierr = fork(irre, v, immutable, txPool); ierr != nil {
				err = errors.Wrapf(ierr, "failed to rebuild branch with head %s", v.hash.Short(4))
				return
			}
			branches = append(branches, br)
		}
	}
	if len(branches) == 0 {
		err = ErrNoAvailableBranch
		return
	}

	// Set head branch
	for i, v := range branches {
		if head == nil || v.head.count > head.head.count {
			headIndex = i
			head = v
		}
	}

	// Get accountAddress
	if pubKey, err = kms.GetLocalPublicKey(); err != nil {
		return
	}
	if addr, err = crypto.PubKeyHash(pubKey); err != nil {
		return
	}

	// Setup peer list
	if locSvIndex, ok = cfg.Peers.Find(cfg.NodeID); !ok {
		err = ErrLocalNodeNotFound
		return
	}
	if t = cfg.ConfirmThreshold; t <= 0.0 {
		t = float64(2) / 3.0
	}
	if m = uint32(math.Ceil(float64(l)*t + 1)); m > l {
		m = l
	}

	// create chain
	cld, ccl = context.WithCancel(ctx)
	c = &Chain{
		ctx:    cld,
		cancel: ccl,
		wg:     &sync.WaitGroup{},

		server: cfg.Server,
		cl:     rpc.NewCaller(),

		st: st,
		bs: bus,

		pendingBlocks: make(chan *types.BPBlock),
		pendingTxs:    make(chan pi.Transaction),

		address:     addr,
		genesisTime: cfg.Genesis.SignedHeader.Timestamp,
		period:      cfg.Period,
		tick:        cfg.Tick,

		peers:      cfg.Peers,
		nodeID:     cfg.NodeID,
		confirms:   m,
		serversNum: l,
		locSvIndex: uint32(locSvIndex),
		nextHeight: head.head.height + 1,
		offset:     time.Duration(0), // TODO(leventeliu): initialize offset

		lastIrre:   irre,
		immutable:  immutable,
		headIndex:  headIndex,
		headBranch: head,
		branches:   branches,
		txPool:     txPool,
	}
	log.WithFields(log.Fields{
		"index":     c.locSvIndex,
		"bp_number": c.serversNum,
		"period":    c.period.String(),
		"tick":      c.tick.String(),
		"height":    c.head().height,
	}).Debug("current chain state")
	return
}

// Start starts the chain by step:
// 1. sync the chain
// 2. goroutine for getting blocks
// 3. goroutine for getting txes.
func (c *Chain) Start() {
	// Start blocks/txs processing goroutines
	c.goFunc(c.processBlocks)
	c.goFunc(c.processTxs)
	// Synchronize heads to current block period
	c.syncHeads()
	// TODO(leventeliu): subscribe ChainBus.
	// ...
	// Start main cycle and service
	c.goFunc(c.mainCycle)
	c.startService(c)
}

// Stop stops the main process of the sql-chain.
func (c *Chain) Stop() (err error) {
	// Stop main process
	log.WithFields(log.Fields{"peer": c.peerInfo()}).Debug("stopping chain")
	c.stop()
	log.WithFields(log.Fields{"peer": c.peerInfo()}).Debug("chain service stopped")
	c.st.Close()
	log.WithFields(log.Fields{"peer": c.peerInfo()}).Debug("chain database closed")

	// FIXME(leventeliu): RPC server should provide an `unregister` method to detach chain service
	// instance. Add it to Chain.stop(), then working channels can be closed safely.
	// Otherwise a DATARACE (while closing a channel with a blocking write from RPC service) or
	// `write on closed channel` panic may occur.
	// Comment this out for now, IT IS A RESOURCE LEAK.
	//
	//close(c.pendingBlocks)
	//close(c.pendingTxs)

	return
}

// checkBlock has following steps: 1. check parent block 2. checkTx 2. merkle tree 3. Hash 4. Signature.
func (c *Chain) checkBlock(b *types.BPBlock) (err error) {
	rootHash := merkle.NewMerkle(b.GetTxHashes()).GetRoot()
	if !b.SignedHeader.MerkleRoot.IsEqual(rootHash) {
		return ErrInvalidMerkleTreeRoot
	}

	enc, err := b.SignedHeader.BPHeader.MarshalHash()
	if err != nil {
		return err
	}
	h := hash.THashH(enc)
	if !b.BlockHash().IsEqual(&h) {
		return ErrInvalidHash
	}

	return nil
}

func (c *Chain) pushBlock(b *types.BPBlock) (err error) {
	var ierr error
	if ierr = c.checkBlock(b); ierr != nil {
		err = errors.Wrap(ierr, "failed to check block")
		return
	}
	if ierr = c.applyBlock(b); ierr != nil {
		err = errors.Wrap(ierr, "failed to apply block")
		return
	}
	return
}

func (c *Chain) produceBlock(now time.Time) (err error) {
	var (
		priv *asymmetric.PrivateKey
		b    *types.BPBlock
	)

	if priv, err = kms.GetLocalPrivateKey(); err != nil {
		return
	}
	if b, err = c.produceAndStoreBlock(now, priv); err != nil {
		return
	}
	log.WithField("block", b).Debug("produced new block")

	for _, s := range c.getPeers().Servers {
		if !s.IsEqual(&c.nodeID) {
			// Bind NodeID to subroutine
			func(id proto.NodeID) {
				c.goFuncWithTimeout(func(ctx context.Context) {
					var (
						req = &types.AdviseNewBlockReq{
							Envelope: proto.Envelope{
								// TODO(lambda): Add fields.
							},
							Block: b,
						}
						resp = &types.AdviseNewBlockResp{}
						err  = c.cl.CallNodeWithContext(
							ctx, id, route.MCCAdviseNewBlock.String(), req, resp)
					)
					log.WithFields(log.Fields{
						"local":       c.peerInfo(),
						"remote":      id,
						"block_time":  b.Timestamp(),
						"block_hash":  b.BlockHash().Short(4),
						"parent_hash": b.ParentHash().Short(4),
					}).WithError(err).Debug("broadcasting new block to other peers")
				}, c.period)
			}(s)
		}
	}

	return err
}

// advanceNextHeight does the check and runs block producing if its my turn.
func (c *Chain) advanceNextHeight(now time.Time) {
	log.WithFields(log.Fields{
		"next_height": c.getNextHeight(),
		"bp_number":   c.serversNum,
		"node_index":  c.locSvIndex,
	}).Info("check turns")
	defer c.increaseNextHeight()

	if !c.isMyTurn() {
		return
	}

	log.WithField("height", c.getNextHeight()).Info("producing a new block")
	if err := c.produceBlock(now); err != nil {
		log.WithField("now", now.Format(time.RFC3339Nano)).WithError(err).Errorln(
			"failed to produce block")
	}
}

func (c *Chain) syncHeads() {
	for {
		var h = c.heightOfTime(c.now())
		if c.getNextHeight() > h {
			break
		}
		for c.getNextHeight() <= h {
			// TODO(leventeliu): use the test mode flag to bypass the long-running synchronizing
			// on startup by now, need better solution here.
			if !conf.GConf.IsTestMode {
				log.WithFields(log.Fields{
					"next_height": c.getNextHeight(),
					"height":      h,
				}).Debug("synchronizing head blocks")
				c.syncCurrentHead(c.ctx)
			}
			c.increaseNextHeight()
		}
	}
}

func (c *Chain) processBlocks(ctx context.Context) {
	for {
		select {
		case block := <-c.pendingBlocks:
			err := c.pushBlock(block)
			if err != nil {
				log.WithFields(log.Fields{
					"block_hash":        block.BlockHash(),
					"block_parent_hash": block.ParentHash(),
					"block_timestamp":   block.Timestamp(),
				}).Debug(err)
			}
		case <-ctx.Done():
			log.WithError(c.ctx.Err()).Info("abort block processing")
			return
		}
	}
}

func (c *Chain) addTx(tx pi.Transaction) {
	select {
	case c.pendingTxs <- tx:
	case <-c.ctx.Done():
		log.WithError(c.ctx.Err()).Warn("add transaction aborted")
	}
}

func (c *Chain) processTx(tx pi.Transaction) {
	if err := tx.Verify(); err != nil {
		log.WithError(err).Errorf("failed to verify transaction with hash: %s, address: %s, tx type: %s", tx.Hash(), tx.GetAccountAddress(), tx.GetTransactionType().String())
		return
	}
	if ok := func() (ok bool) {
		c.RLock()
		defer c.RUnlock()
		_, ok = c.txPool[tx.Hash()]
		return
	}(); ok {
		log.WithFields(log.Fields{
			"tx_hash": tx.Hash().Short(4),
		}).Debugf("tx already exists, abort processing")
		return
	}
	// Simple non-blocking broadcasting
	for _, v := range c.getPeers().Servers {
		if !v.IsEqual(&c.nodeID) {
			// Bind NodeID to subroutine
			func(id proto.NodeID) {
				c.goFuncWithTimeout(func(ctx context.Context) {
					var (
						req = &types.AddTxReq{
							Envelope: proto.Envelope{
								// TODO(lambda): Add fields.
							},
							Tx: tx,
						}
						resp = &types.AddTxResp{}
						err  = c.cl.CallNodeWithContext(
							ctx, id, route.MCCAddTx.String(), req, resp)
					)
					log.WithFields(log.Fields{
						"local":   c.peerInfo(),
						"remote":  id,
						"tx_hash": tx.Hash().Short(4),
						"tx_type": tx.GetTransactionType(),
					}).WithError(err).Debug("broadcasting transaction to other peers")
				}, c.period)
			}(v)
		}
	}
	if err := c.storeTx(tx); err != nil {
		log.WithError(err).Error("failed to add transaction")
	}
}

func (c *Chain) processTxs(ctx context.Context) {
	for {
		select {
		case tx := <-c.pendingTxs:
			c.processTx(tx)
		case <-ctx.Done():
			log.WithError(c.ctx.Err()).Info("abort transaction processing")
			return
		}
	}
}

func (c *Chain) mainCycle(ctx context.Context) {
	var timer = time.NewTimer(0)
	defer func() {
		if !timer.Stop() {
			<-timer.C
		}
	}()
	for {
		select {
		case <-timer.C:
			c.syncCurrentHead(ctx) // Try to fetch block at height `nextHeight-1`
			var t, d = c.nextTick()
			if d <= 0 {
				// Try to produce block at `nextHeight` if it's my turn, and increase height by 1
				c.advanceNextHeight(t)
			} else {
				log.WithFields(log.Fields{
					"peer":        c.peerInfo(),
					"next_height": c.getNextHeight(),
					"head_height": c.head().height,
					"head_block":  c.head().hash.Short(4),
					"now_time":    t.Format(time.RFC3339Nano),
					"duration":    d,
				}).Debug("main cycle")
			}
			timer.Reset(d)
		case <-ctx.Done():
			log.WithError(ctx.Err()).Info("abort main cycle")
			return
		}
	}
}

func (c *Chain) syncCurrentHead(ctx context.Context) {
	var (
		h        = c.getNextHeight() - 1
		cld, ccl = context.WithTimeout(ctx, c.tick)
		wg       = &sync.WaitGroup{}
	)

	defer func() {
		wg.Wait()
		ccl()
	}()

	if c.head().height >= h {
		return
	}

	// Initiate blocking gossip calls to fetch block of the current height,
	// with timeout of one tick.
	for _, v := range c.getPeers().Servers {
		if !v.IsEqual(&c.nodeID) {
			wg.Add(1)
			go func(id proto.NodeID) {
				defer wg.Done()
				var (
					err error
					req = &types.FetchBlockReq{
						Envelope: proto.Envelope{
							// TODO(lambda): Add fields.
						},
						Height: h,
					}
					resp = &types.FetchBlockResp{}
				)
				if err = c.cl.CallNodeWithContext(
					cld, id, route.MCCFetchBlock.String(), req, resp,
				); err != nil {
					log.WithFields(log.Fields{
						"local":  c.peerInfo(),
						"remote": id,
						"height": h,
					}).WithError(err).Warn("failed to fetch block")
					return
				}
				log.WithFields(log.Fields{
					"local":  c.peerInfo(),
					"remote": id,
					"height": h,
					"parent": resp.Block.ParentHash().Short(4),
					"hash":   resp.Block.BlockHash().Short(4),
				}).Debug("fetched new block from remote peer")
				select {
				case c.pendingBlocks <- resp.Block:
				case <-cld.Done():
					log.WithError(cld.Err()).Warn("add pending block aborted")
				}
			}(v)
		}
	}
}

func (c *Chain) storeTx(tx pi.Transaction) (err error) {
	var k = tx.Hash()
	c.Lock()
	defer c.Unlock()
	if _, ok := c.txPool[k]; ok {
		err = ErrExistedTx
		return
	}

	return store(c.st, []storageProcedure{addTx(tx)}, func() {
		c.txPool[k] = tx
		for _, v := range c.branches {
			v.addTx(tx)
		}
	})
}

<<<<<<< HEAD
func (c *Chain) nextNonce(addr proto.AccountAddress) (n pi.AccountNonce, err error) {
	c.RLock()
	defer c.RUnlock()
	return c.headBranch.preview.nextNonce(addr)
}

func (c *Chain) loadAccountCovenantBalance(addr proto.AccountAddress) (balance uint64, ok bool) {
	c.RLock()
	defer c.RUnlock()
	return c.immutable.loadAccountCovenantBalance(addr)
}

func (c *Chain) loadAccountStableBalance(addr proto.AccountAddress) (balance uint64, ok bool) {
	c.RLock()
	defer c.RUnlock()
	return c.immutable.loadAccountStableBalance(addr)
}

func (c *Chain) loadSQLChainProfile(databaseID proto.DatabaseID) (profile *types.SQLChainProfile, ok bool) {
	c.RLock()
	defer c.RUnlock()
	profileObj, ok := c.immutable.loadSQLChainObject(databaseID)
	if !ok {
		return
	}
	profile = &profileObj.SQLChainProfile
	return
}

=======
>>>>>>> bfcc9b80
func (c *Chain) replaceAndSwitchToBranch(
	newBlock *types.BPBlock, originBrIdx int, newBranch *branch) (err error,
) {
	var (
		lastIrre *blockNode
		newIrres []*blockNode
		sps      []storageProcedure
		up       storageCallback
		height   = c.heightOfTime(newBlock.Timestamp())
	)

	// Find new irreversible blocks
	//
	// NOTE(leventeliu):
	// May have multiple new irreversible blocks here if peer list shrinks. May also have
	// no new irreversible block at all if peer list expands.
	lastIrre = newBranch.head.lastIrreversible(c.confirms)
	newIrres = lastIrre.fetchNodeList(c.lastIrre.count)

	// Apply irreversible blocks to create dirty map on immutable cache
	//
	// TODO(leventeliu): use old metaState for now, better use separated dirty cache.
	for _, b := range newIrres {
		for _, tx := range b.block.Transactions {
			if err := c.immutable.apply(tx); err != nil {
				log.WithError(err).Fatal("failed to apply block to immutable database")
			}
		}
	}

	// Prepare storage procedures to update immutable database
	sps = append(sps, addBlock(height, newBlock))
	for k, v := range c.immutable.dirty.accounts {
		if v != nil {
			sps = append(sps, updateAccount(&v.Account))
		} else {
			sps = append(sps, deleteAccount(k))
		}
	}
	for k, v := range c.immutable.dirty.databases {
		if v != nil {
			sps = append(sps, updateShardChain(&v.SQLChainProfile))
		} else {
			sps = append(sps, deleteShardChain(k))
		}
	}
	for k, v := range c.immutable.dirty.provider {
		if v != nil {
			sps = append(sps, updateProvider(&v.ProviderProfile))
		} else {
			sps = append(sps, deleteProvider(k))
		}
	}
	for _, n := range newIrres {
		sps = append(sps, deleteTxs(n.block.Transactions))
	}
	sps = append(sps, updateIrreversible(lastIrre.hash))

	// Prepare callback to update cache
	up = func() {
		// Update last irreversible block
		c.lastIrre = lastIrre
		// Apply irreversible blocks to immutable database
		c.immutable.commit()
		// Prune branches
		var (
			idx int
			brs = make([]*branch, 0, len(c.branches))
		)
		for i, b := range c.branches {
			if i == originBrIdx {
				// Replace origin branch with new branch
				brs = append(brs, newBranch)
				idx = len(brs) - 1
			} else if b.head.hasAncestor(lastIrre) {
				// Move to new branches slice
				brs = append(brs, b)
			} else {
				// Prune this branch
				log.WithFields(log.Fields{
					"branch": func() string {
						if i == c.headIndex {
							return "[head]"
						}
						return fmt.Sprintf("[%04d]", i)
					}(),
				}).Debugf("pruning branch")
			}
		}
		// Replace current branches
		c.headBranch = newBranch
		c.headIndex = idx
		c.branches = brs
		// Clear packed transactions
		for _, b := range newIrres {
			for _, br := range c.branches {
				br.clearPackedTxs(b.block.Transactions)
			}
			for _, tx := range b.block.Transactions {
				delete(c.txPool, tx.Hash())
			}
		}
	}

	// Write to immutable database and update cache
	if err = store(c.st, sps, up); err != nil {
		c.immutable.clean()
	}
	// TODO(leventeliu): trigger ChainBus.Publish.
	// ...
	return
}

func (c *Chain) stat() {
	c.RLock()
	defer c.RUnlock()
	for i, v := range c.branches {
		var buff string
		if i == c.headIndex {
			buff += "[head] "
		} else {
			buff += fmt.Sprintf("[%04d] ", i)
		}
		buff += v.sprint(c.lastIrre.count)
		log.WithFields(log.Fields{
			"branch": buff,
		}).Info("runtime state")
	}
}

func (c *Chain) applyBlock(bl *types.BPBlock) (err error) {
	var (
		ok     bool
		ierr   error
		br     *branch
		parent *blockNode
		head   *blockNode
		height = c.heightOfTime(bl.Timestamp())
	)

	defer c.stat()
	c.Lock()
	defer c.Unlock()

	for i, v := range c.branches {
		// Grow a branch
		if v.head.hash.IsEqual(bl.ParentHash()) {
			head = newBlockNode(height, bl, v.head)
			if br, ierr = v.applyBlock(head); ierr != nil {
				err = errors.Wrapf(ierr, "failed to apply block %s", head.hash.Short(4))
				return
			}
			// Grow a branch while the current branch is not changed
			if br.head.count <= c.headBranch.head.count {
				return store(c.st,
					[]storageProcedure{addBlock(height, bl)},
					func() { c.branches[i] = br },
				)
			}
			// Switch branch or grow current branch
			return c.replaceAndSwitchToBranch(bl, i, br)
		}
	}

	for _, v := range c.branches {
		if n := v.head.ancestor(height); n != nil && n.hash.IsEqual(bl.BlockHash()) {
			// Return silently if block exists in the current branch
			return
		}
		// Fork and create new branch
		if parent, ok = v.head.hasAncestorWithMinCount(
			bl.SignedHeader.ParentHash, c.lastIrre.count,
		); ok {
			head = newBlockNode(height, bl, parent)
			if br, ierr = fork(c.lastIrre, head, c.immutable, c.txPool); ierr != nil {
				err = errors.Wrapf(ierr, "failed to fork from %s", parent.hash.Short(4))
				return
			}
			return store(c.st,
				[]storageProcedure{addBlock(height, bl)},
				func() { c.branches = append(c.branches, br) },
			)
		}
	}

	err = ErrParentNotFound
	return
}

func (c *Chain) produceAndStoreBlock(
	now time.Time, priv *asymmetric.PrivateKey) (out *types.BPBlock, err error,
) {
	var (
		bl   *types.BPBlock
		br   *branch
		ierr error
	)

	defer c.stat()
	c.Lock()
	defer c.Unlock()

	// Try to produce new block
	if br, bl, ierr = c.headBranch.produceBlock(
		c.heightOfTime(now), now, c.address, priv,
	); ierr != nil {
		err = errors.Wrapf(ierr, "failed to produce block at head %s",
			c.headBranch.head.hash.Short(4))
		return
	}
	if ierr = c.replaceAndSwitchToBranch(bl, c.headIndex, br); ierr != nil {
		err = errors.Wrapf(ierr, "failed to switch branch #%d:%s",
			c.headIndex, c.headBranch.head.hash.Short(4))
		return
	}
	out = bl
	return
}

// now returns the current coordinated chain time.
func (c *Chain) now() time.Time {
	c.RLock()
	defer c.RUnlock()
	return time.Now().Add(c.offset).UTC()
}

func (c *Chain) startService(chain *Chain) {
	c.server.RegisterService(route.BlockProducerRPCName, &ChainRPCService{chain: chain})
}

// nextTick returns the current clock reading and the duration till the next turn. If duration
// is less or equal to 0, use the clock reading to run the next cycle - this avoids some problem
// caused by concurrent time synchronization.
func (c *Chain) nextTick() (t time.Time, d time.Duration) {
	var h uint32
	h, t = func() (nt uint32, t time.Time) {
		c.RLock()
		defer c.RUnlock()
		nt = c.nextHeight
		t = time.Now().Add(c.offset).UTC()
		return
	}()
	d = c.genesisTime.Add(time.Duration(h) * c.period).Sub(t)
	if d > c.tick {
		d = c.tick
	}
	return
}

func (c *Chain) isMyTurn() bool {
	c.RLock()
	defer c.RUnlock()
	return c.nextHeight%c.serversNum == c.locSvIndex
}

// increaseNextHeight prepares the chain state for the next turn.
func (c *Chain) increaseNextHeight() {
	c.Lock()
	defer c.Unlock()
	c.nextHeight++
}

func (c *Chain) peerInfo() string {
	var index, bpNum, nodeID = func() (uint32, uint32, proto.NodeID) {
		c.RLock()
		defer c.RUnlock()
		return c.locSvIndex, c.serversNum, c.nodeID
	}()
	return fmt.Sprintf("[%d/%d] %s", index, bpNum, nodeID)
}

// heightOfTime calculates the heightOfTime with this sql-chain config of a given time reading.
func (c *Chain) heightOfTime(t time.Time) uint32 {
	return uint32(t.Sub(c.genesisTime) / c.period)
}

func (c *Chain) getNextHeight() uint32 {
	c.RLock()
	defer c.RUnlock()
	return c.nextHeight
}

func (c *Chain) getPeers() *proto.Peers {
	c.RLock()
	defer c.RUnlock()
	var peers = c.peers.Clone()
	return &peers
}

func (c *Chain) lastIrreversibleBlock() *blockNode {
	c.RLock()
	defer c.RUnlock()
	return c.lastIrre
}

func (c *Chain) head() *blockNode {
	c.RLock()
	defer c.RUnlock()
	return c.headBranch.head
}

func (c *Chain) stop() {
	c.cancel()
	c.wg.Wait()
}

func (c *Chain) goFunc(f func(ctx context.Context)) {
	c.wg.Add(1)
	go func() {
		defer c.wg.Done()
		f(c.ctx)
	}()
}

func (c *Chain) goFuncWithTimeout(f func(ctx context.Context), timeout time.Duration) {
	c.wg.Add(1)
	go func() {
		var ctx, ccl = context.WithTimeout(c.ctx, timeout)
		defer func() {
			ccl()
			c.wg.Done()
		}()
		f(ctx)
	}()
}<|MERGE_RESOLUTION|>--- conflicted
+++ resolved
@@ -615,38 +615,6 @@
 	})
 }
 
-<<<<<<< HEAD
-func (c *Chain) nextNonce(addr proto.AccountAddress) (n pi.AccountNonce, err error) {
-	c.RLock()
-	defer c.RUnlock()
-	return c.headBranch.preview.nextNonce(addr)
-}
-
-func (c *Chain) loadAccountCovenantBalance(addr proto.AccountAddress) (balance uint64, ok bool) {
-	c.RLock()
-	defer c.RUnlock()
-	return c.immutable.loadAccountCovenantBalance(addr)
-}
-
-func (c *Chain) loadAccountStableBalance(addr proto.AccountAddress) (balance uint64, ok bool) {
-	c.RLock()
-	defer c.RUnlock()
-	return c.immutable.loadAccountStableBalance(addr)
-}
-
-func (c *Chain) loadSQLChainProfile(databaseID proto.DatabaseID) (profile *types.SQLChainProfile, ok bool) {
-	c.RLock()
-	defer c.RUnlock()
-	profileObj, ok := c.immutable.loadSQLChainObject(databaseID)
-	if !ok {
-		return
-	}
-	profile = &profileObj.SQLChainProfile
-	return
-}
-
-=======
->>>>>>> bfcc9b80
 func (c *Chain) replaceAndSwitchToBranch(
 	newBlock *types.BPBlock, originBrIdx int, newBranch *branch) (err error,
 ) {
