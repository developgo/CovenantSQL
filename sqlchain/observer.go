/*
 * Copyright 2018 The CovenantSQL Authors.
 *
 * Licensed under the Apache License, Version 2.0 (the "License");
 * you may not use this file except in compliance with the License.
 * You may obtain a copy of the License at
 *
 *     http://www.apache.org/licenses/LICENSE-2.0
 *
 * Unless required by applicable law or agreed to in writing, software
 * distributed under the License is distributed on an "AS IS" BASIS,
 * WITHOUT WARRANTIES OR CONDITIONS OF ANY KIND, either express or implied.
 * See the License for the specific language governing permissions and
 * limitations under the License.
 */

package sqlchain

import (
	"sync"

	"github.com/CovenantSQL/CovenantSQL/proto"
	"github.com/CovenantSQL/CovenantSQL/route"
	ct "github.com/CovenantSQL/CovenantSQL/sqlchain/types"
	"github.com/CovenantSQL/CovenantSQL/utils/log"
	wt "github.com/CovenantSQL/CovenantSQL/worker/types"
)

/*
Observer implements interface like a sqlchain including AdviseNewBlock/AdviseAckedQuery.
Request/Response entity from sqlchain api is re-used for simplicity.

type Observer interface {
	AdviseNewBlock(*MuxAdviseNewBlockReq, *MuxAdviseNewBlockResp) error
	AdviseAckedQuery(*MuxAdviseAckedQueryReq, *MuxAdviseAckedQueryResp) error
}

The observer could call DBS.GetRequest to fetch original request entity from the DBMS service.
The whole observation of block producing and write query execution would be as follows.
AdviseAckedQuery -> AdviseNewBlock -> GetRequest.
*/

// observerReplicator defines observer replication state.
type observerReplicator struct {
	nodeID    proto.NodeID
	height    int32
	triggerCh chan struct{}
	stopCh    chan struct{}
	replLock  sync.Mutex
	c         *Chain
}

// newObserverReplicator creates new observer.
func newObserverReplicator(nodeID proto.NodeID, startHeight int32, c *Chain) *observerReplicator {
	return &observerReplicator{
		nodeID:    nodeID,
		height:    startHeight,
		triggerCh: make(chan struct{}, 1),
		stopCh:    make(chan struct{}, 1),
		c:         c,
	}
}

func (r *observerReplicator) setNewHeight(newHeight int32) {
	r.replLock.Lock()
	defer r.replLock.Unlock()

	r.height = newHeight
}

func (r *observerReplicator) stop() {
	select {
	case <-r.stopCh:
	default:
		close(r.stopCh)
	}
}

func (r *observerReplicator) replicate() {
	r.replLock.Lock()
	defer r.replLock.Unlock()

	var err error

	defer func() {
		if err != nil {
			// TODO(xq262144), add backoff logic to prevent sqlchain node from flooding the observer
		}
	}()

	curHeight := r.c.rt.getHead().Height

	if r.height == ct.ReplicateFromNewest {
		log.Warningf("observer %v set to read from the newest block, which is in height %v", r.nodeID, curHeight)
		r.height = curHeight
	} else if r.height > curHeight+1 {
		log.Warningf("observer %v subscribes block height %v, which is not produced yet", r.nodeID, r.height)
		log.Warningf("reset observer %v height to %v", r.nodeID, curHeight+1)
		r.height = curHeight + 1
	} else if r.height == curHeight+1 {
		// wait for next block
		log.Infof("no more blocks for observer %v to read", r.nodeID)
		return
	}

	log.Debugf("try replicating block %v for observer %v", r.height, r.nodeID)

	// replicate one record
	var block *ct.Block
	if block, err = r.c.FetchBlock(r.height); err != nil {
		// fetch block failed
		log.Warningf("fetch block with height %v failed: %v", r.height, err)
		return
	} else if block == nil {
		log.Debugf("no block of height %v for observer %v", r.height, r.nodeID)

		// black hole in chain?
		// find last available block
		log.Debug("start block height hole detection")

		var lastBlock, nextBlock *ct.Block
		var lastHeight, nextHeight int32

		for h := r.height - 1; h >= 0; h-- {
			if lastBlock, err = r.c.FetchBlock(h); err == nil && lastBlock != nil {
				lastHeight = h
				log.Debugf("found last available block %v with height %v",
					lastBlock.BlockHash().String(), lastHeight)
				break
			}
		}

		if lastBlock == nil {
			// could not find last available block, this should be a fatal issue
			log.Warning("could not found last available block during hole detection")
			return
		}

		// find next available block
		for h := r.height + 1; h <= curHeight; h++ {
			if nextBlock, err = r.c.FetchBlock(h); err == nil && nextBlock != nil {
				if !nextBlock.ParentHash().IsEqual(lastBlock.BlockHash()) {
					// inconsistency
					log.Warningf("inconsistency detected during hole detection, "+
						"last block height: %v, hash: %v, next block height: %v, hash: %v, parent hash: %v",
						lastBlock.BlockHash().String(), lastHeight,
						nextBlock.BlockHash().String(), h, nextBlock.ParentHash().String())

					return
				}

				nextHeight = h
				log.Debugf("found next available block %v with height %v",
					nextBlock.BlockHash().String(), nextHeight)
				break
			}
		}

		if nextBlock == nil {
			// could not find next available block, try next time
			log.Debug("could not found next available block during hole detection")
			return
		}

		// successfully found a hole in chain
		log.Debugf("found a hole in chain, started with block: %v, height: %v to block: %v, height: %v, skipped %v blocks",
			lastBlock.BlockHash().String(), lastHeight, nextBlock.BlockHash().String(), nextHeight, nextHeight-lastHeight-1)

		r.height = nextHeight
		block = nextBlock

		log.Debugf("finish block height hole detection, skipping to block: %v, height: %v",
			block.BlockHash().String(), r.height)
	}

	// fetch acks in block
	for _, h := range block.Queries {
		var ack *wt.SignedAckHeader
		if ack, err = r.c.queryOrSyncAckedQuery(r.height, h, block.Producer()); err != nil {
			log.Warningf("fetch ack %v in block height %v failed: %v", h, r.height, err)
			return
		}

		// send advise to this block
		req := &MuxAdviseAckedQueryReq{
			Envelope:   proto.Envelope{},
			DatabaseID: r.c.rt.databaseID,
			AdviseAckedQueryReq: AdviseAckedQueryReq{
				Query: ack,
			},
		}
		resp := &MuxAdviseAckedQueryResp{}
		err = r.c.cl.CallNode(r.nodeID, route.OBSAdviseAckedQuery.String(), req, resp)
		if err != nil {
			log.Warningf("send ack advise for block height %v to observer %v failed: %v",
				r.height, r.nodeID, err)
			return
		}
	}

	// send block
	req := &MuxAdviseNewBlockReq{
		Envelope:   proto.Envelope{},
		DatabaseID: r.c.rt.databaseID,
		AdviseNewBlockReq: AdviseNewBlockReq{
			Block: block,
			Count: func() int32 {
				if nd := r.c.bi.lookupNode(block.BlockHash()); nd != nil {
					return nd.count
<<<<<<< HEAD
				} else if pn := r.c.bi.lookupNode(block.ParentHash()); pn != nil {
=======
				}
				if pn := r.c.bi.lookupNode(block.ParentHash()); pn != nil {
>>>>>>> 149887fe
					return pn.count + 1
				}
				return -1
			}(),
		},
	}
	resp := &MuxAdviseNewBlockResp{}
	err = r.c.cl.CallNode(r.nodeID, route.OBSAdviseNewBlock.String(), req, resp)
	if err != nil {
		log.Warningf("send block height %v advise to observer %v failed: %v", r.height, r.nodeID, err)
		return
	}

	// advance to next height
	r.height++

	if r.height <= r.c.rt.getHead().Height {
		// send ticks to myself
		r.tick()
	}
}

func (r *observerReplicator) tick() {
	select {
	case r.triggerCh <- struct{}{}:
	default:
	}
}
func (r *observerReplicator) run() {
	defer r.c.replWg.Done()

	for {
		select {
		case <-r.triggerCh:
			// replication
			r.replicate()
		case <-r.c.stopCh:
			r.stop()
			return
		case <-r.stopCh:
			return
		}
	}
}<|MERGE_RESOLUTION|>--- conflicted
+++ resolved
@@ -207,12 +207,8 @@
 			Count: func() int32 {
 				if nd := r.c.bi.lookupNode(block.BlockHash()); nd != nil {
 					return nd.count
-<<<<<<< HEAD
-				} else if pn := r.c.bi.lookupNode(block.ParentHash()); pn != nil {
-=======
 				}
 				if pn := r.c.bi.lookupNode(block.ParentHash()); pn != nil {
->>>>>>> 149887fe
 					return pn.count + 1
 				}
 				return -1
