--- conflicted
+++ resolved
@@ -149,23 +149,10 @@
 				}
 				break sessionLoop
 			}
-<<<<<<< HEAD
-			log.Debugf("session accepted %d for %v", muxConn.ID(), remoteNodeID)
-=======
-			log.WithFields(log.Fields{
-				"session": muxConn.StreamID(),
-				"remote":  remoteNodeID,
-			}).Debug("session accepted")
->>>>>>> a987b6c7
 			nodeAwareCodec := NewNodeAwareServerCodec(utils.GetMsgPackServerCodec(muxConn), remoteNodeID)
 			go s.rpcServer.ServeCodec(nodeAwareCodec)
 		}
 	}
-
-	log.WithFields(log.Fields{
-		"remote": remoteNodeID,
-		"addr":   conn.RemoteAddr().String(),
-	}).Debug("Server.handleConn finished")
 }
 
 // RegisterService with a Service name, used by Client RPC
