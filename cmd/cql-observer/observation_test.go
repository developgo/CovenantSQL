--- conflicted
+++ resolved
@@ -264,12 +264,6 @@
 		startNodes()
 		defer stopNodes()
 
-<<<<<<< HEAD
-		time.Sleep(10 * time.Second)
-
-		// the node_c private.key is the same as node_observer
-=======
->>>>>>> 3fd90d35
 		err = client.Init(FJ(testWorkingDir, "./observation/node_c/config.yaml"), []byte(""))
 		So(err, ShouldBeNil)
 
